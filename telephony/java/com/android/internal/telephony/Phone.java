--- conflicted
+++ resolved
@@ -173,11 +173,7 @@
     int NT_MODE_EVDO_NO_CDMA = 6; /* EvDo only */
     int NT_MODE_GLOBAL       = 7; /* GSM/WCDMA, CDMA, and EvDo (auto mode, according to PRL)
                                      AVAILABLE Application Settings menu*/
-<<<<<<< HEAD
-    int PREFERRED_NT_MODE    = NT_MODE_GLOBAL;
-=======
     int PREFERRED_NT_MODE    = NT_MODE_GSM_ONLY;
->>>>>>> 644cf626
 
 
     // Used for CDMA roaming mode
