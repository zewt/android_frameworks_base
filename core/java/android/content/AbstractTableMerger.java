/*
 * Copyright (C) 2006 The Android Open Source Project
 *
 * Licensed under the Apache License, Version 2.0 (the "License");
 * you may not use this file except in compliance with the License.
 * You may obtain a copy of the License at
 *
 *      http://www.apache.org/licenses/LICENSE-2.0
 *
 * Unless required by applicable law or agreed to in writing, software
 * distributed under the License is distributed on an "AS IS" BASIS,
 * WITHOUT WARRANTIES OR CONDITIONS OF ANY KIND, either express or implied.
 * See the License for the specific language governing permissions and
 * limitations under the License.
 */

package android.content;

import android.database.Cursor;
import android.database.DatabaseUtils;
import android.database.sqlite.SQLiteDatabase;
import android.net.Uri;
import android.os.Debug;
import android.provider.BaseColumns;
import static android.provider.SyncConstValue.*;
import android.text.TextUtils;
import android.util.Log;
import android.accounts.Account;

/**
 * @hide
 */
public abstract class AbstractTableMerger
{
    private ContentValues mValues;

    protected SQLiteDatabase mDb;
    protected String mTable;
    protected Uri mTableURL;
    protected String mDeletedTable;
    protected Uri mDeletedTableURL;
    static protected ContentValues mSyncMarkValues;
    static private boolean TRACE;

    static {
        mSyncMarkValues = new ContentValues();
        mSyncMarkValues.put(_SYNC_MARK, 1);
        TRACE = false;
    }

    private static final String TAG = "AbstractTableMerger";
    private static final String[] syncDirtyProjection =
            new String[] {_SYNC_DIRTY, BaseColumns._ID, _SYNC_ID, _SYNC_VERSION};
    private static final String[] syncIdAndVersionProjection =
            new String[] {_SYNC_ID, _SYNC_VERSION};

    private volatile boolean mIsMergeCancelled;

    private static final String SELECT_MARKED = _SYNC_MARK + "> 0 and "
            + _SYNC_ACCOUNT + "=? and " + _SYNC_ACCOUNT_TYPE + "=?";

    private static final String SELECT_BY_SYNC_ID_AND_ACCOUNT =
            _SYNC_ID +"=? and " + _SYNC_ACCOUNT + "=? and " + _SYNC_ACCOUNT_TYPE + "=?";
    private static final String SELECT_BY_ID = BaseColumns._ID +"=?";

<<<<<<< HEAD
    // The last clause rejects events with a null _SYNC_VERSION if they've already been synced
    private static final String SELECT_UNSYNCED = ""
            + _SYNC_DIRTY + " > 0 and ((" + _SYNC_ACCOUNT + "=? AND " + _SYNC_ACCOUNT_TYPE + "=?) "
            + "or " + _SYNC_ACCOUNT + " is null) "
            + "and (" + _SYNC_VERSION + " is not null or " + _SYNC_ACCOUNT + " is null)";
=======
    private static final String SELECT_UNSYNCED =
            "(" + _SYNC_ACCOUNT + " IS NULL OR " + _SYNC_ACCOUNT + "=?) AND "
            + "(" + _SYNC_ID + " IS NULL OR (" + _SYNC_DIRTY + " > 0 AND "
                                              + _SYNC_VERSION + " IS NOT NULL))";
>>>>>>> 410ea662

    public AbstractTableMerger(SQLiteDatabase database,
            String table, Uri tableURL, String deletedTable,
            Uri deletedTableURL)
    {
        mDb = database;
        mTable = table;
        mTableURL = tableURL;
        mDeletedTable = deletedTable;
        mDeletedTableURL = deletedTableURL;
        mValues = new ContentValues();
    }

    public abstract void insertRow(ContentProvider diffs,
            Cursor diffsCursor);
    public abstract void updateRow(long localPersonID,
            ContentProvider diffs, Cursor diffsCursor);
    public abstract void resolveRow(long localPersonID,
            String syncID, ContentProvider diffs, Cursor diffsCursor);

    /**
     * This is called when it is determined that a row should be deleted from the
     * ContentProvider. The localCursor is on a table from the local ContentProvider
     * and its current position is of the row that should be deleted. The localCursor
     * is only guaranteed to contain the BaseColumns.ID column so the implementation
     * of deleteRow() must query the database directly if other columns are needed.
     * <p>
     * It is the responsibility of the implementation of this method to ensure that the cursor
     * points to the next row when this method returns, either by calling Cursor.deleteRow() or
     * Cursor.next().
     *
     * @param localCursor The Cursor into the local table, which points to the row that
     *   is to be deleted.
     */
    public void deleteRow(Cursor localCursor) {
        localCursor.deleteRow();
    }

    /**
     * After {@link #merge} has completed, this method is called to send
     * notifications to {@link android.database.ContentObserver}s of changes
     * to the containing {@link ContentProvider}.  These notifications likely
     * do not want to request a sync back to the network.
     */
    protected abstract void notifyChanges();

    private static boolean findInCursor(Cursor cursor, int column, String id) {
        while (!cursor.isAfterLast() && !cursor.isNull(column)) {
            int comp = id.compareTo(cursor.getString(column));
            if (comp > 0) {
                cursor.moveToNext();
                continue;
            }
            return comp == 0;
        }
        return false;
    }

    public void onMergeCancelled() {
        mIsMergeCancelled = true;
    }

    /**
     * Carry out a merge of the given diffs, and add the results to
     * the given MergeResult.  If we are the first merge to find
     * client-side diffs, we'll use the given ContentProvider to
     * construct a temporary instance to hold them.
     */
    public void merge(final SyncContext context,
            final Account account,
            final SyncableContentProvider serverDiffs,
            TempProviderSyncResult result,
            SyncResult syncResult, SyncableContentProvider temporaryInstanceFactory) {
        mIsMergeCancelled = false;
        if (serverDiffs != null) {
            if (!mDb.isDbLockedByCurrentThread()) {
                throw new IllegalStateException("this must be called from within a DB transaction");
            }
            mergeServerDiffs(context, account, serverDiffs, syncResult);
            notifyChanges();
        }

        if (result != null) {
            findLocalChanges(result, temporaryInstanceFactory, account, syncResult);
        }
        if (Log.isLoggable(TAG, Log.VERBOSE)) Log.v(TAG, "merge complete");
    }

    /**
     * @hide this is public for testing purposes only
     */
    public void mergeServerDiffs(SyncContext context,
            Account account, SyncableContentProvider serverDiffs, SyncResult syncResult) {
        boolean diffsArePartial = serverDiffs.getContainsDiffs();
        // mark the current rows so that we can distinguish these from new
        // inserts that occur during the merge
        mDb.update(mTable, mSyncMarkValues, null, null);
        if (mDeletedTable != null) {
            mDb.update(mDeletedTable, mSyncMarkValues, null, null);
        }

        Cursor localCursor = null;
        Cursor deletedCursor = null;
        Cursor diffsCursor = null;
        try {
            // load the local database entries, so we can merge them with the server
            final String[] accountSelectionArgs = new String[]{account.mName, account.mType};
            localCursor = mDb.query(mTable, syncDirtyProjection,
                    SELECT_MARKED, accountSelectionArgs, null, null,
                    mTable + "." + _SYNC_ID);
            if (mDeletedTable != null) {
                deletedCursor = mDb.query(mDeletedTable, syncIdAndVersionProjection,
                        SELECT_MARKED, accountSelectionArgs, null, null,
                        mDeletedTable + "." + _SYNC_ID);
            } else {
                deletedCursor =
                        mDb.rawQuery("select 'a' as _sync_id, 'b' as _sync_version limit 0", null);
            }

            // Apply updates and insertions from the server
            diffsCursor = serverDiffs.query(mTableURL,
                    null, null, null, mTable + "." + _SYNC_ID);
            int deletedSyncIDColumn = deletedCursor.getColumnIndexOrThrow(_SYNC_ID);
            int deletedSyncVersionColumn = deletedCursor.getColumnIndexOrThrow(_SYNC_VERSION);
            int serverSyncIDColumn = diffsCursor.getColumnIndexOrThrow(_SYNC_ID);
            int serverSyncVersionColumn = diffsCursor.getColumnIndexOrThrow(_SYNC_VERSION);
            int serverSyncLocalIdColumn = diffsCursor.getColumnIndexOrThrow(_SYNC_LOCAL_ID);

            String lastSyncId = null;
            int diffsCount = 0;
            int localCount = 0;
            localCursor.moveToFirst();
            deletedCursor.moveToFirst();
            while (diffsCursor.moveToNext()) {
                if (mIsMergeCancelled) {
                    return;
                }
                mDb.yieldIfContended();
                String serverSyncId = diffsCursor.getString(serverSyncIDColumn);
                String serverSyncVersion = diffsCursor.getString(serverSyncVersionColumn);
                long localRowId = 0;
                String localSyncVersion = null;

                diffsCount++;
                context.setStatusText("Processing " + diffsCount + "/"
                        + diffsCursor.getCount());
                if (Log.isLoggable(TAG, Log.VERBOSE)) Log.v(TAG, "processing server entry " +
                        diffsCount + ", " + serverSyncId);

                if (TRACE) {
                    if (diffsCount == 10) {
                        Debug.startMethodTracing("atmtrace");
                    }
                    if (diffsCount == 20) {
                        Debug.stopMethodTracing();
                    }
                }

                boolean conflict = false;
                boolean update = false;
                boolean insert = false;

                if (Log.isLoggable(TAG, Log.VERBOSE)) {
                    Log.v(TAG, "found event with serverSyncID " + serverSyncId);
                }
                if (TextUtils.isEmpty(serverSyncId)) {
                    if (Log.isLoggable(TAG, Log.VERBOSE)) {
                        Log.e(TAG, "server entry doesn't have a serverSyncID");
                    }
                    continue;
                }

                // It is possible that the sync adapter wrote the same record multiple times,
                // e.g. if the same record came via multiple feeds. If this happens just ignore
                // the duplicate records.
                if (serverSyncId.equals(lastSyncId)) {
                    if (Log.isLoggable(TAG, Log.VERBOSE)) {
                        Log.v(TAG, "skipping record with duplicate remote server id " + lastSyncId);
                    }
                    continue;
                }
                lastSyncId = serverSyncId;

                String localSyncID = null;
                boolean localSyncDirty = false;

                while (!localCursor.isAfterLast()) {
                    if (mIsMergeCancelled) {
                        return;
                    }
                    localCount++;
                    localSyncID = localCursor.getString(2);

                    // If the local record doesn't have a _sync_id then
                    // it is new. Ignore it for now, we will send an insert
                    // the the server later.
                    if (TextUtils.isEmpty(localSyncID)) {
                        if (Log.isLoggable(TAG, Log.VERBOSE)) {
                            Log.v(TAG, "local record " +
                                    localCursor.getLong(1) +
                                    " has no _sync_id, ignoring");
                        }
                        localCursor.moveToNext();
                        localSyncID = null;
                        continue;
                    }

                    int comp = serverSyncId.compareTo(localSyncID);

                    // the local DB has a record that the server doesn't have
                    if (comp > 0) {
                        if (Log.isLoggable(TAG, Log.VERBOSE)) {
                            Log.v(TAG, "local record " +
                                    localCursor.getLong(1) +
                                    " has _sync_id " + localSyncID +
                                    " that is < server _sync_id " + serverSyncId);
                        }
                        if (diffsArePartial) {
                            localCursor.moveToNext();
                        } else {
                            deleteRow(localCursor);
                            if (mDeletedTable != null) {
                                mDb.delete(mDeletedTable, _SYNC_ID +"=?", new String[] {localSyncID});
                            }
                            syncResult.stats.numDeletes++;
                            mDb.yieldIfContended();
                        }
                        localSyncID = null;
                        continue;
                    }

                    // the server has a record that the local DB doesn't have
                    if (comp < 0) {
                        if (Log.isLoggable(TAG, Log.VERBOSE)) {
                            Log.v(TAG, "local record " +
                                    localCursor.getLong(1) +
                                    " has _sync_id " + localSyncID +
                                    " that is > server _sync_id " + serverSyncId);
                        }
                        localSyncID = null;
                    }

                    // the server and the local DB both have this record
                    if (comp == 0) {
                        if (Log.isLoggable(TAG, Log.VERBOSE)) {
                            Log.v(TAG, "local record " +
                                    localCursor.getLong(1) +
                                    " has _sync_id " + localSyncID +
                                    " that matches the server _sync_id");
                        }
                        localSyncDirty = localCursor.getInt(0) != 0;
                        localRowId = localCursor.getLong(1);
                        localSyncVersion = localCursor.getString(3);
                        localCursor.moveToNext();
                    }

                    break;
                }

                // If this record is in the deleted table then update the server version
                // in the deleted table, if necessary, and then ignore it here.
                // We will send a deletion indication to the server down a
                // little further.
                if (findInCursor(deletedCursor, deletedSyncIDColumn, serverSyncId)) {
                    if (Log.isLoggable(TAG, Log.VERBOSE)) {
                        Log.v(TAG, "remote record " + serverSyncId + " is in the deleted table");
                    }
                    final String deletedSyncVersion = deletedCursor.getString(deletedSyncVersionColumn);
                    if (!TextUtils.equals(deletedSyncVersion, serverSyncVersion)) {
                        if (Log.isLoggable(TAG, Log.VERBOSE)) {
                            Log.v(TAG, "setting version of deleted record " + serverSyncId + " to "
                                    + serverSyncVersion);
                        }
                        ContentValues values = new ContentValues();
                        values.put(_SYNC_VERSION, serverSyncVersion);
                        mDb.update(mDeletedTable, values, "_sync_id=?", new String[]{serverSyncId});
                    }
                    continue;
                }

                // If the _sync_local_id is present in the diffsCursor
                // then this record corresponds to a local record that was just
                // inserted into the server and the _sync_local_id is the row id
                // of the local record. Set these fields so that the next check
                // treats this record as an update, which will allow the
                // merger to update the record with the server's sync id
                if (!diffsCursor.isNull(serverSyncLocalIdColumn)) {
                    localRowId = diffsCursor.getLong(serverSyncLocalIdColumn);
                    if (Log.isLoggable(TAG, Log.VERBOSE)) {
                        Log.v(TAG, "the remote record with sync id " + serverSyncId
                                + " has a local sync id, " + localRowId);
                    }
                    localSyncID = serverSyncId;
                    localSyncDirty = false;
                    localSyncVersion = null;
                }

                if (!TextUtils.isEmpty(localSyncID)) {
                    // An existing server item has changed
                    // If serverSyncVersion is null, there is no edit URL;
                    // server won't let this change be written.
                    // Just hold onto it, I guess, in case the server permissions
                    // change later.
                    if (serverSyncVersion != null) {
                        boolean recordChanged = (localSyncVersion == null) ||
                                !serverSyncVersion.equals(localSyncVersion);
                        if (recordChanged) {
                            if (localSyncDirty) {
                                if (Log.isLoggable(TAG, Log.VERBOSE)) {
                                    Log.v(TAG, "remote record " + serverSyncId
                                            + " conflicts with local _sync_id " + localSyncID
                                            + ", local _id " + localRowId);
                                }
                                conflict = true;
                            } else {
                                if (Log.isLoggable(TAG, Log.VERBOSE)) {
                                    Log.v(TAG,
                                            "remote record " +
                                                    serverSyncId +
                                            " updates local _sync_id " +
                                            localSyncID + ", local _id " +
                                            localRowId);
                                }
                                update = true;
                            }
                        }
                    }
                } else {
                    // the local db doesn't know about this record so add it
                    if (Log.isLoggable(TAG, Log.VERBOSE)) {
                        Log.v(TAG, "remote record " + serverSyncId + " is new, inserting");
                    }
                    insert = true;
                }

                if (update) {
                    updateRow(localRowId, serverDiffs, diffsCursor);
                    syncResult.stats.numUpdates++;
                } else if (conflict) {
                    resolveRow(localRowId, serverSyncId, serverDiffs, diffsCursor);
                    syncResult.stats.numUpdates++;
                } else if (insert) {
                    insertRow(serverDiffs, diffsCursor);
                    syncResult.stats.numInserts++;
                }
            }

            if (Log.isLoggable(TAG, Log.VERBOSE)) {
                Log.v(TAG, "processed " + diffsCount + " server entries");
            }

            // If tombstones aren't in use delete any remaining local rows that
            // don't have corresponding server rows. Keep the rows that don't
            // have a sync id since those were created locally and haven't been
            // synced to the server yet.
            if (!diffsArePartial) {
                while (!localCursor.isAfterLast() && !TextUtils.isEmpty(localCursor.getString(2))) {
                    if (mIsMergeCancelled) {
                        return;
                    }
                    localCount++;
                    final String localSyncId = localCursor.getString(2);
                    if (Log.isLoggable(TAG, Log.VERBOSE)) {
                        Log.v(TAG,
                                "deleting local record " +
                                        localCursor.getLong(1) +
                                        " _sync_id " + localSyncId);
                    }
                    deleteRow(localCursor);
                    if (mDeletedTable != null) {
                        mDb.delete(mDeletedTable, _SYNC_ID + "=?", new String[] {localSyncId});
                    }
                    syncResult.stats.numDeletes++;
                    mDb.yieldIfContended();
                }
            }
            if (Log.isLoggable(TAG, Log.VERBOSE)) Log.v(TAG, "checked " + localCount +
                    " local entries");
        } finally {
            if (diffsCursor != null) diffsCursor.close();
            if (localCursor != null) localCursor.close();
            if (deletedCursor != null) deletedCursor.close();
        }


        if (Log.isLoggable(TAG, Log.VERBOSE)) Log.v(TAG, "applying deletions from the server");

        // Apply deletions from the server
        if (mDeletedTableURL != null) {
            diffsCursor = serverDiffs.query(mDeletedTableURL, null, null, null, null);
            try {
                while (diffsCursor.moveToNext()) {
                    if (mIsMergeCancelled) {
                        return;
                    }
                    // delete all rows that match each element in the diffsCursor
                    fullyDeleteMatchingRows(diffsCursor, account, syncResult);
                    mDb.yieldIfContended();
                }
            } finally {
                diffsCursor.close();
            }
        }
    }

    private void fullyDeleteMatchingRows(Cursor diffsCursor, Account account,
            SyncResult syncResult) {
        int serverSyncIdColumn = diffsCursor.getColumnIndexOrThrow(_SYNC_ID);
        final boolean deleteBySyncId = !diffsCursor.isNull(serverSyncIdColumn);

        // delete the rows explicitly so that the delete operation can be overridden
        final String[] selectionArgs;
        Cursor c = null;
        try {
            if (deleteBySyncId) {
                selectionArgs = new String[]{diffsCursor.getString(serverSyncIdColumn),
                        account.mName, account.mType};
                c = mDb.query(mTable, new String[]{BaseColumns._ID}, SELECT_BY_SYNC_ID_AND_ACCOUNT,
                        selectionArgs, null, null, null);
            } else {
                int serverSyncLocalIdColumn = diffsCursor.getColumnIndexOrThrow(_SYNC_LOCAL_ID);
                selectionArgs = new String[]{diffsCursor.getString(serverSyncLocalIdColumn)};
                c = mDb.query(mTable, new String[]{BaseColumns._ID}, SELECT_BY_ID, selectionArgs,
                        null, null, null);
            }
            c.moveToFirst();
            while (!c.isAfterLast()) {
                deleteRow(c); // advances the cursor
                syncResult.stats.numDeletes++;
            }
        } finally {
          if (c != null) c.close();
        }
        if (deleteBySyncId && mDeletedTable != null) {
            mDb.delete(mDeletedTable, SELECT_BY_SYNC_ID_AND_ACCOUNT, selectionArgs);
        }
    }

    /**
     * Converts cursor into a Map, using the correct types for the values.
     */
    protected void cursorRowToContentValues(Cursor cursor, ContentValues map) {
        DatabaseUtils.cursorRowToContentValues(cursor, map);
    }

    /**
     * Finds local changes, placing the results in the given result object.
     * @param temporaryInstanceFactory As an optimization for the case
     * where there are no client-side diffs, mergeResult may initially
     * have no {@link TempProviderSyncResult#tempContentProvider}.  If this is
     * the first in the sequence of AbstractTableMergers to find
     * client-side diffs, it will use the given ContentProvider to
     * create a temporary instance and store its {@link
     * android.content.ContentProvider} in the mergeResult.
     * @param account
     * @param syncResult
     */
    private void findLocalChanges(TempProviderSyncResult mergeResult,
            SyncableContentProvider temporaryInstanceFactory, Account account,
            SyncResult syncResult) {
        SyncableContentProvider clientDiffs = mergeResult.tempContentProvider;
        if (Log.isLoggable(TAG, Log.VERBOSE)) Log.v(TAG, "generating client updates");

        final String[] accountSelectionArgs = new String[]{account.mName, account.mType};

        // Generate the client updates and insertions
        // Create a cursor for dirty records
        long numInsertsOrUpdates = 0;
        Cursor localChangesCursor = mDb.query(mTable, null, SELECT_UNSYNCED, accountSelectionArgs,
                null, null, null);
        try {
            numInsertsOrUpdates = localChangesCursor.getCount();
            while (localChangesCursor.moveToNext()) {
                if (mIsMergeCancelled) {
                    return;
                }
                if (clientDiffs == null) {
                    clientDiffs = temporaryInstanceFactory.getTemporaryInstance();
                }
                mValues.clear();
                cursorRowToContentValues(localChangesCursor, mValues);
                mValues.remove("_id");
                DatabaseUtils.cursorLongToContentValues(localChangesCursor, "_id", mValues,
                        _SYNC_LOCAL_ID);
                clientDiffs.insert(mTableURL, mValues);
            }
        } finally {
          localChangesCursor.close();
        }

        // Generate the client deletions
        if (Log.isLoggable(TAG, Log.VERBOSE)) Log.v(TAG, "generating client deletions");
        long numEntries = DatabaseUtils.queryNumEntries(mDb, mTable);
        long numDeletedEntries = 0;
        if (mDeletedTable != null) {
            Cursor deletedCursor = mDb.query(mDeletedTable,
                    syncIdAndVersionProjection,
                    _SYNC_ACCOUNT + "=? AND " + _SYNC_ACCOUNT_TYPE + "=? AND "
                            + _SYNC_ID + " IS NOT NULL", accountSelectionArgs,
                    null, null, mDeletedTable + "." + _SYNC_ID);
            try {
                numDeletedEntries = deletedCursor.getCount();
                while (deletedCursor.moveToNext()) {
                    if (mIsMergeCancelled) {
                        return;
                    }
                    if (clientDiffs == null) {
                        clientDiffs = temporaryInstanceFactory.getTemporaryInstance();
                    }
                    mValues.clear();
                    DatabaseUtils.cursorRowToContentValues(deletedCursor, mValues);
                    clientDiffs.insert(mDeletedTableURL, mValues);
                }
            } finally {
                deletedCursor.close();
            }
        }

        if (clientDiffs != null) {
            mergeResult.tempContentProvider = clientDiffs;
        }
        syncResult.stats.numDeletes += numDeletedEntries;
        syncResult.stats.numUpdates += numInsertsOrUpdates;
        syncResult.stats.numEntries += numEntries;
    }
}<|MERGE_RESOLUTION|>--- conflicted
+++ resolved
@@ -63,18 +63,10 @@
             _SYNC_ID +"=? and " + _SYNC_ACCOUNT + "=? and " + _SYNC_ACCOUNT_TYPE + "=?";
     private static final String SELECT_BY_ID = BaseColumns._ID +"=?";
 
-<<<<<<< HEAD
-    // The last clause rejects events with a null _SYNC_VERSION if they've already been synced
-    private static final String SELECT_UNSYNCED = ""
-            + _SYNC_DIRTY + " > 0 and ((" + _SYNC_ACCOUNT + "=? AND " + _SYNC_ACCOUNT_TYPE + "=?) "
-            + "or " + _SYNC_ACCOUNT + " is null) "
-            + "and (" + _SYNC_VERSION + " is not null or " + _SYNC_ACCOUNT + " is null)";
-=======
     private static final String SELECT_UNSYNCED =
             "(" + _SYNC_ACCOUNT + " IS NULL OR " + _SYNC_ACCOUNT + "=?) AND "
             + "(" + _SYNC_ID + " IS NULL OR (" + _SYNC_DIRTY + " > 0 AND "
                                               + _SYNC_VERSION + " IS NOT NULL))";
->>>>>>> 410ea662
 
     public AbstractTableMerger(SQLiteDatabase database,
             String table, Uri tableURL, String deletedTable,
